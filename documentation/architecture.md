# MSQ's architecture

## 1 Big picture

MSQ is a MetaMask Snap and a dapp hosted on the Internet Computer. The dapp is a continuation of the snap - it extends the UI of the snap, allowing easier access to various functionalities for end-users, such as managing their ICRC-1 tokens (assets) or identities (masks).

MSQ is designed to be integrated into other web-services. For these web-services, MSQ provides a number of functionalities, such as authorization and payments. In order to utilize these functionalities, web-services use a client library, provided by us. This library encapsulates complex interactions between peers, representing the functionalities as easy-to-use APIs.

Users who interact with web-services integrated with MSQ are able to authorize within these web-services using identities, derived from their MetaMask seed phrase. For as long as they possess this seed phrase, they are able to recover access to any of previously derived identities. The user is able to sign arbitrary messages coming from a web-service using these identities, which allows them to interact with the Internet Computer canisters. 

![fig.1](./msq-arch-1.drawio.png)

Besides authorization, users are able to pay for goods and services within a web-service with their MSQ-managed assets.

## 2 Security principles

MSQ's top priorities are user's privacy and security - we want our users to stay as safe and anonymous as possible, while allowing a certain level of flexibility on-demand. This forces us to follow strict security policies, which guide the design of this software.

In general these principles follow and extend MetaMask's offical [security guidelines](https://docs.metamask.io/snaps/concepts/security-guidelines/).

### 2.1 MSQ team knows nothing

We know as little about our users' cryptographic material and personal data as any other entity in the world. We don't backup user derived entropy. We don't gather any personalized statistics (only if anonymous). We don't track what users do in our dapp's frontend using Google Analytics or any other tool like that.

### 2.2 Cryptographic material never leaves the Snap

We do not allow any web-service (including MSQ's own dapp) to read any sensitive cryptographic material from the Snap. In fact, we don't even store the derived entropy in the Snap - we deterministically generate it on-the-fly each time the user needs it, do the calculations and then immediately dispose it, only returning the artifacts of these calculations (e.g. cryptographic signatures). We do allow reading public parts of some of these material to web-services, but in such a way it can't do any harm.

### 2.3 MSQ is deterministic

MSQ is a Snap, it has no cloud storage, so all the data is self-managed by the user. It is safe for users to lose their data (by re-installing the snap, for example) - because they can recover it from their seed phrase later. To achieve that we use deterministic algorithms for entropy derivation.

### 2.4 Privacy-first

In contrast to MetaMask, MSQ adopts identity scoping technique - the user derives **different** identities for each website, while using MSQ. In MetaMask the user has a number of identities (accounts) and these identities are global - every web-service can interact with each of these accounts. The user may forbid such an interaction, but the possibility is there.

In MSQ a web-service has its own separate set of user identities it can interact with, with no ability to interact with user's identities from other web-services. This not only helps with the privacy, since web-services can't track users anymore, but it also solves the scam website issue - when a malicious website, which mimics the appearance of some other well-credited website, steals a signature from a user. In our setting, such a website won't be able to acquire a signature, since the underlying key-pair for each identity is different.

MSQ users are able to create an arbitrary number of identities for each web-service they interact with. 

#### Example

For example, when a user logs in to website `https://example-1.com`, they will be provided with the following identities:

* `tky3b-ldadc-oe6gj-va2k3-zgrnd-4nbhn-xzmtu-iemu7-g5wrl-z6d2k-sae`
* `owxvk-bykxm-qwm3u-6bqgh-jvqo6-pvpee-tc2v6-47f6s-vngrr-rhqvc-dae`
* ...

And when a user logs in to website `https://example-2.com`, they will be provided with these identites:

* `363n3-d5gyd-s7lql-lltjf-6nudo-aqhcx-ykre3-pdfkc-ksg7r-bpdlm-uqe`
* `adiyk-dtbej-tcnke-kp76f-qm7as-wdqjx-xusjf-c4puf-vxsmt-bx3v3-nqe`
* ...

These identities have different public parts and compute different signatures on the same message, which represent different public key.

> Such a design decision is a major trade-off between user's security and a website's integration capabilities. Since two websites are no longer able to determine if they both interact with the same user, they can't integrate with each other to provide better services. We acknowledge this problem and work on a compatible solution.
>
> We already provide a solution for a special case of this issue - domain migration. For example, when a project was known by one name (`https://cool-project.com`), but then re-discovered their brand and changed the domain name (`https://very-cool-project.com`). The solution for this situation is called **Mask Linking**, and it allows your new domain to offer users access to their identities from your old domain. More on that in section 4.5.

These identities can be used to "log in" to a web-service. But it is also possible to log out from any web-service using MSQ's dapp. Such a function, together with cache clean up enables users to log into a web-service with a completely clean session, improving privacy even further.

In addition to identity scoping for authorization, MSQ also adopts identity scoping for payments. A user is able to create an arbitrary number of accounts for each [ICRC-1](https://github.com/dfinity/ICRC-1/blob/main/standards/ICRC-1/README.md) token they manage with MSQ and all of these accounts will have different identities. This makes it harder to track user's expenses from the outside. These payment identities are hidden from any other web-service except for the MSQ dapp. A web-service will only know such an identity if a user makes a payment to it using this identity.

## 3 Component overview

MSQ consists of 4 main modules:

* **Snap module** (/packages/snap) - a typescript module that implements the logic of the snap itself;
* **Dapp frontend** (/apps/site/src/frontend) - a typescript solid-js web application, an IC-deployed asset canister, that interacts with the Snap and handles token management;
* **Anonymous statistics backend** (/apps/site/src/backend) - an IC-deployed Rust canister, that stores anonymized statistics of MSQ usage;
* **Client library** (/packages/client) - a typescript library that allows other web-services to integrate with MSQ.

### 3.1 Snap module

The Snap module provides a user with two main functionalities:

1. Provide the user with deterministically generated key pairs for various scenarios.
2. Manage user data and persist it between sessions.

Users interact with the Snap by sending it various JSON-RPC requests as specified in [MetaMask Snaps Documentation](https://docs.metamask.io/snaps/reference/rpc-api/). It is only possible to perform such requests via a website, integrated with MSQ. The Snap authenticates incoming JSON-RPC requests by the origin of the website, which is used to send them.

The Snap module consists of three components (orchestrated by the snap itself), which in general interact with each other the following way:

![Snap module sequence diagram](./snap-arch.drawio.png)

#### 3.1.1 Protected Methods Guard

MSQ's Snap allows MSQ's Dapp frontend (section 3.2) to execute additional methods. These additional methods are considered sensitive by our security policy, so they are not allowed for execution by other websites. Protected methods guard makes sure no website, besides the Dapp frontend, can invoke these methods.

#### 3.1.2 State Manager

Snaps are allowed to persist up to 100MB of state inside the browser extension. This persisted data is automatically encrypted. It is only possible to read the whole state and to write it all at once - no partial reads/writes are allowed. MSQ does these operations very frequently. This creates a performance issue, when the state reaches megabytes in size - the encryption algorithm is too slow for real time usage.

The State manager optimizes this part, by passively observing the state (using [Proxy](https://developer.mozilla.org/en-US/docs/Web/JavaScript/Reference/Global_Objects/Proxy)) only persisting it when it was actually updated.

Another responsibility of the State manager is to encapsulate internal complexities of various data-related operations into a nice API.

#### 3.1.3 Controller

The Controller's responsibility is to parse the incoming JSON-RPC message, validate it (we use [zod](https://zod.dev/)) and execute the business-logic methods responsible for handling the message.

The business logic is considered a part of the Controller and is divided into four categories (protocols):

* **icrc1** - methods related to assets management;
* **identity** - methods related to identity management and authorization;
* **state** - methods related to general state management;
* **statistics** - methods related to anonymized statistics management.

### 3.2 Dapp frontend

MSQ's Snap provides different functionalities for the MSQ's Dapp frontend and for other websites - Dapp frontend is trusted more than other websites, so it is allowed to do more dangerous actions with user's data stored on the Snap.

This trust assumption comes from the IC's security guarantees. Dapp frontend is deployed to the IC as so-called [asset canister](https://internetcomputer.org/docs/current/references/asset-canister), which [certifies](https://internetcomputer.org/docs/current/references/ic-interface-spec/#certification) all the files stored in it, making it impossible to tamper with this data. This means, that it is very hard for an attacker to alter the code of the Dapp frontend module and therefore do any harm to users' data. The canister implements a number of CSP rules, which are described [here](/apps/site/public/.ic-assets.json5).

Dapp frontend's main functionality is to extend the functionalities of the Snap, by providing better UIs for them.

So, Dapp frontend exchanges messages with the Snap, but it can also exchange messages with other websites via [postMessage](https://developer.mozilla.org/en-US/docs/Web/API/Window/postMessage) API. These websites use the Client library (section 3.4) that encapsulates the underlying protocol.

Dapp frontend can be used in standalone mode (not in the context of integration) available at [https://msq.tech](https://msq.tech). This allows users to manage their assets and identities as well as provides a well-known entry point.

No automation is allowed on Dapp frontend - all events are checked with `.isTrusted()` and rejected otherwise. 

### 3.3 Anonymous statistics backend

Both: the Snap and the Dapp frontend gather anonymous usage statistics in background. This statistics consists of the following metrics:

* total number of created identities;
* total number of produced signatures;
* total number of created asset accounts;
* total number of transferred assets per each asset.

This data is not annotated with any id or tracking number - it is just sent "as is" to a special canister, that adds these numbers to it's global counters. So it is impossible to understand, for example, how many ICPs a particular user has transferred, when these transfers occured or to whom they were made. The sending to the canister is performed via an anonymous identity (without a signature) once a day or less frequently.

### 3.4 Client library

MSQ is designed to be integrated into other web-services. To simplify the integration process, we offer developers a client library with clear and simple APIs.

Different functionalities require different intraction methods between a web-service and MSQ.

Sometimes a functionality may be utilized by sending a simple JSON-RPC call straight to the Snap (for example, when checking for the existing authorization session).

<<<<<<< HEAD
But some functionalities (as the authorization flow, for example) require the user to perform actions on the Dapp frontend. In this scenario interactions between the Dapp frontend and the web-service are performed via the [postMessage](https://developer.mozilla.org/en-US/docs/Web/API/Window/postMessage) browser API. These browser-based interactions follow [ICRC-35 standard](https://github.com/dfinity/wg-identity-authentication/blob/main/topics/icrc_35_webpage_apis.md).
=======
But some functionalities (as the authorization flow, for example) require the user to perform actions on the Dapp frontend. In this scenario interactions between the Dapp frontend and the web-service are performed via the [postMessage](https://developer.mozilla.org/en-US/docs/Web/API/Window/postMessage) browser API. These browser-based interactions follow [ICRC-35 standard](https://github.com/seniorjoinu/wg-identity-authentication/tree/main/topics/icrc-35).
>>>>>>> d4ff1252

Additionally to that, the library provides a `MasqueradeIdentity` primitive, which greatly simplifies MSQ's integration into existing dapps built on top of `@dfinity/*` JS libraries. This primitive implements the `Identity` interface from `@dfinity/identity` and can be supplied into any other primitive that expects an argument of this type, such as `HttpAgent` from `@dfinity/agent`.

> One interesting feature of MSQ is that it allows each website to interact with an unbound number of user's key pairs. The message signing method accepts not only the message that should be signed, but also a salt that is used for key pair derivation. All of these key pairs are scoped by websites origin.

## 4 Flow decomposition

> **Please note**
> While texts operate with example domain names like `https://example-1.com`, MSQ Snap MetaMask pop-ups screenshots used as illustrations for the following flows are taken from websites with completely different domain names, so they might seem little inconsistent with what they illustrate.

### 4.1 Authorization

Authorization is the core functionality of MSQ. It offers both: simple UI and great privacy. But it is also a complex one - it touches every component of MSQ.

#### 4.1.1 User story

##### Prerequisites

1. The user has MetaMask browser extension installed.
2. The user has opened a browser tab with the website `https://example-1.com`, which is integrated with MSQ.
3. The user is not authorized within `https://example-1.com`.
4. `https://example-1.com` did execute `MasqueradeClient.create()` function, which connects to the MetaMask and installs the MSQ snap if needed.

##### Flow

1. The user sees a `Log in with MetaMask` button at `https://example-1.com` and clicks on it.
![login button example](./login-button.png)
2. Another browser tab is opened, it is `https://msq.tech` (Dapp frontend).
3. In this new browser tab the user sees a login screen, which offers them one of the existing identities to use for the to-be-started session.
![msq login screen](./login-screen.png)
4. The user selects one of the proposed identities, by clicking on it, and the login screen tab is immediately closed.
5. The user is back at `https://example-1.com`, but now instead of the `Log in with MetaMask` button they see their avatar and pseudonym from MSQ, which indicates that the authorization was successful.
![login success](./login-success.png)
6. `https://example-1.com` now provides more functionalities to the user, because now it can send canister requests on behalf of this user's selected identity.

#### 4.1.2 Sequence Diagram

![auth flow sequence diagram](./auth-flow.drawio.png)

### 4.2 ICRC-1 Payment

This flow is also very important as it drastically simplifies the process of paying for goods and services on the IC. And it is even more complex, since it also makes requests to token canisters.

#### 4.2.1 User Story

##### Prerequisites

1. The user has MetaMask browser extension installed.
2. The user has opened a browser tab with the website `https://example-1.com`, which is integrated with MSQ.
3. `https://example-1.com` did execute `MasqueradeClient.create()` function, which connects to the MetaMask and installs the MSQ snap if needed.
4. Completion of user story 4.1 is optional.

##### Flow

1. The user is about to pay for goods or/and services at `https://example-1.com`.
![pay button](./pay-button.png)
2. They click on `Pay` button and a new browser tab is opened. It is `https://msq.tech`.
3. In this new browser tab the user sees a screen that proposes to select an account to perform the payment from.
![payment account select screen](./account-select-screen.png)
4. The user selects an account with enough funds to fulfill the payment, by clicking on it, and then clicks on `Go to Checkout` button.
5. Now this browser tab shows another screen, that lists parameters of to-be-executed payment transaction, according to ICRC-1 standard.
![payment checkout screen](./checkout-screen.png)
6. The user checks the parameters and if everything is good, clicks on `Continue` button.
7. A MetaMask pop-up opens up, once again proposing the user to double-check the parameters and warning about possible consequences.
![metamask pop-up](./confirm-popup.png)
8. The user double-checks the parameters and, if everything is good, clicks on `Approve` button.
9. The pop-up closes, and the user sees a running spinner that indicates that something is happening in the background.
10. After several seconds, the user sees another screen that says that the payment went successfully.
![payment success screen](./payment-result-screen.png)
11. The user clicks on `Go Back` button and the browser tab is closed.
12. The user is back at `https://example-1.com`. They see that their payment was received on the other side, and their order has transited to the next stage.
![order paid screen](./goods-paid.png)

#### 4.2.2 Sequence Diagram

![payment flow sequence diagram](./payment-flow.drawio.png)

### 4.3 Anonymous authorization

This flow allows MSQ users to log in to other websites absolutely anonymously, without the website being able to track them and realize they were already a user of this website. It is very similar to flow 4.1, so we will omit some repetitions.

#### 4.3.1 User Story

##### Prerequisites

1. The user has already completed the flow 4.1.
2. The user has a browser tab with `https://msq.tech/cabinet/my-sessions` (Active Sessions section) open and active.

##### Flow

1. The user sees the Active Sessions screen at `https://msq.tech`. There is an active session at `https://example-1.com` that is left from previous authorization.
![active sessions screen](./active-sessions-screen.png)
2. The user terminates the session, by clicking on `Power Off` button. A `Log out pop up` from MetaMask appears.
![metamask log out pop up](./log-out-pop-up.png)
3. The user clicks on `Approve` button, the session is no longer listed in the list of active sessions.
4. The user doesn't trust `https://example-1.com`, so they want to be sure they are not tracked. In order to do that, they clear their browser cache, to remove anything (cookies, session data) `https://example-1.com` may've stored in their browser.
5. After cache clean-up, the user opens a new browser tab at `https://example-1.com` and sees a `Login with MetaMask` button.
![log in with metamask button](./login-button.png)
6. The user clicks on this button and gets a new browser window is opened. It is `https://msq.tech`.
![log in screen](./login-screen-1.png)
7. In order to authorize anonymously, the user creates another identity (mask), by clicking on `Add New Mask` button. A MetaMask pop-up with mask creation confirmation appears.
![metamask mask creation pop up](./create-mask-pop-up.png)
8. The user clicks on `Approve` button and a new identity appears in the list of available identities.
![updated log in screen](./login-screen-2.png)
9. The user clicks on this new identity and the tab with `https://msq.tech` closes.
10. The user is back at `https://example-1.com` and sees themself authorized with the new identity.
![login success](./login-success-1.png)

#### 4.3.2 Sequence Diagram

![anonymous authorization flow](./anon-auth-flow.drawio.png)

### 4.4 Canister interaction

This flow is what the authorization flow (4.1) enables the website to do. A user, once authorized, is able to sign canister requests with a key pair corresponding to their identity.

#### 4.4.1 User Story

##### Prerequisites

1. The user has completed flow 4.1.
2. The user has opened a browser tab with `https://example-1.com` and is about to access functionality that requires them to be authorized.
3. It doesn't matter what exactly is this functionality, but it is important that this functionality requires a non-anonymous identity to make canister requests. For simplicity, let's imagine that this functionality creates a new user profile at `https://example-1.com`.

##### Flow

1. The user clicks on `Create Profile` button. A profile creation form appears.
2. The user fills in this form and clicks `Create` button.
3. After a couple of seconds the user sees their profile created.
4. Other users now also see the profile, because it was persisted on-chain.

#### 4.4.2 Sequence Diagram

![signing canister requests](./signing.drawio.png)

### 4.5 Mask Linking

Mask linking allows a website to migrate to another domain name, without users losing access to their data and assets. In order to execute it, the website should, using the Client library, offer its users to link their masks to a new domain, while being at the old one. Users have to explicitely approve this action.

Mask linking only works in one direction. If website A links its masks to website B, masks from B are not available at A. A website can only offer to link its own masks to another website. It is impossible to force users to link their masks from other website to the current one.

Masks linking is not transitive: if website A links its masks to website B, and website B links its masks to website C, masks from A are not available at C.

Masks can also be un-linked: if website A linked its identities to website B, A can also unlink them later.

#### 4.5.1 User Story

##### Prerequisites

1. The user has MetaMask browser extension installed.
2. The user has opened a browser tab with the website `https://example-1.com`, which is integrated with MSQ.
3. `https://example-1.com` did execute `MasqueradeClient.create()` function, which connects to the MetaMask and installs the MSQ snap if needed.
4. `https://example-1.com` recently acquired a new domain - `https://example-2.com`, which they now consider their main domain and want their users to migrate their identities to this domain.
5. Completion of user story 4.1 is optional.

##### Flow

1. The user is at `https://example-1.com` and they see a pop-up window that says that this domain is deprecated and that the user should migrate their identities to the new one, which is `https://example-2.com`.
2. The user clicks on `Migrate Now` button and a MetaMask pop-up window appears.
![mask linking popup](./mask-linking.png)
3. The user clicks on `Approve` button, the pop-up closes and the user gets redirected to `https://example-2.com`.
4. At `https://example-2.com` the user sees a familiar `Login With MetaMask` button, on which they click.
5. A new browser tab is opened, it is the login screen from `https://msq.tech`.
![login screen after linking](./login-screen-linked.png)
6. At this login screen the user sees not only their identities from `https://example-2.com`, but also their identities from `https://example-1.com`. They click on one of these linked identities and the login screen closes.
7. The user is back at `https://example-2.com`, but they see that now they are authorized with their identity from `https://example-1.com`.
![auth success](./login-success-1.png)
8. `https://example-2.com` now can sign messages with the user's identity from `https://example-1.com`.

#### 4.5.2 Sequence Diagram

![mask linking](./mask-linking.drawio.png)<|MERGE_RESOLUTION|>--- conflicted
+++ resolved
@@ -140,11 +140,7 @@
 
 Sometimes a functionality may be utilized by sending a simple JSON-RPC call straight to the Snap (for example, when checking for the existing authorization session).
 
-<<<<<<< HEAD
 But some functionalities (as the authorization flow, for example) require the user to perform actions on the Dapp frontend. In this scenario interactions between the Dapp frontend and the web-service are performed via the [postMessage](https://developer.mozilla.org/en-US/docs/Web/API/Window/postMessage) browser API. These browser-based interactions follow [ICRC-35 standard](https://github.com/dfinity/wg-identity-authentication/blob/main/topics/icrc_35_webpage_apis.md).
-=======
-But some functionalities (as the authorization flow, for example) require the user to perform actions on the Dapp frontend. In this scenario interactions between the Dapp frontend and the web-service are performed via the [postMessage](https://developer.mozilla.org/en-US/docs/Web/API/Window/postMessage) browser API. These browser-based interactions follow [ICRC-35 standard](https://github.com/seniorjoinu/wg-identity-authentication/tree/main/topics/icrc-35).
->>>>>>> d4ff1252
 
 Additionally to that, the library provides a `MasqueradeIdentity` primitive, which greatly simplifies MSQ's integration into existing dapps built on top of `@dfinity/*` JS libraries. This primitive implements the `Identity` interface from `@dfinity/identity` and can be supplied into any other primitive that expects an argument of this type, such as `HttpAgent` from `@dfinity/agent`.
 
