--- conflicted
+++ resolved
@@ -16,18 +16,11 @@
   });
 
   return (
-<<<<<<< HEAD
     <Show when={btnVisible()}>
-      <ContactUsBtnWrapper href={DISCORD_LINK} target="_blank">
+      <ContactUsBtnWrapper href={TELEGRAM_LINK} target="_blank">
         <Icon kind={EIconKind.Chat} size={24} />
         <ContactUsBtnText>Contact Us</ContactUsBtnText>
       </ContactUsBtnWrapper>
     </Show>
-=======
-    <ContactUsBtnWrapper href={TELEGRAM_LINK} target="_blank">
-      <Icon kind={EIconKind.Chat} size={24} />
-      <ContactUsBtnText>Contact Us</ContactUsBtnText>
-    </ContactUsBtnWrapper>
->>>>>>> d84adf88
   );
 }