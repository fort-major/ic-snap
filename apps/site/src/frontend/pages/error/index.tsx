import { css, styled } from "solid-styled-components";
import { EIconKind } from "../../ui-kit/icon";
import { H2, Text } from "../../ui-kit/typography";
import { Button, EButtonKind } from "../../ui-kit/button";
import { Show, createEffect } from "solid-js";
import { useNavigate } from "@solidjs/router";
import { ErrorSpoiler } from "../../components/error-spoiler";
import { COLOR_GRAY_105, COLOR_GRAY_140, COLOR_GRAY_190 } from "../../ui-kit";
import { TELEGRAM_LINK, METAMASK_LINK } from "@fort-major/msq-shared";
import isMobile from "ismobilejs";
import { useMsqClient } from "../../store/global";
import { ROOT } from "../../routes";

export interface IErrorPageProps {
  header: string;
  headerLine2?: string;
  text: string;
  error?: string;
  button?: {
    text: string;
    icon: EIconKind;
    action(): void;
  };
  button2?: {
    text: string;
    icon: EIconKind;
    action(): void;
  };
}

export function ErrorMobileNotSupportedPage() {
  return (
    <ErrorPage
      header="Oops! This page is not available on mobile devices yet"
      text="Try accessing this page via your desktop browser. Join our Discord community and be the first to know when it’s ready."
      button={{
        text: "Join Us",
        icon: EIconKind.Discord,
        action: () => window.open(TELEGRAM_LINK, "_blank"),
      }}
    />
  );
}

export function ErrorAssetNotFoundPage() {
  const navigate = useNavigate();

  return (
    <ErrorPage
      header="Oops! Token not found."
      text="The asset you're trying to access is not yet added to your whitelist. If this is your first time visiting MSQ, navigate to the main page to fix this problem automatically. Otherwise, consider adding this token manually via the special form at 'My Assets' section."
      button={{
        text: "Main Page",
        icon: EIconKind.ArrowRightUp,
<<<<<<< HEAD
        action: () => navigate(ROOT.path),
=======
        action: () => navigate("/"),
>>>>>>> d84adf88
      }}
    />
  );
}

export function ErrorMSQConnectionRejectedPage() {
  const navigate = useNavigate();
  const msq = useMsqClient();

  createEffect(() => {
    if (msq()) {
      navigate(ROOT.path, { replace: true });
    }
  });

  return (
    <ErrorPage
      header="Oops!"
      text="Seems like you've accidentally rejected the MSQ connection. Please, refresh the page and try again!"
      button={{
        text: "Refresh",
        icon: EIconKind.Loader,
        action: () => window.location.assign("/"),
      }}
    />
  );
}

export function ErrorInstallMetaMaskPage() {
  const navigate = useNavigate();
  const msq = useMsqClient();

  createEffect(() => {
    if (msq()) {
      navigate(ROOT.path, { replace: true });
    }
  });

  return (
    <ErrorPage
      header="Install MetaMask"
      text="We couldn't find your MetaMask browser extension. Please, install it and refresh the page. If the problem persists, reach us out via Discord!"
      button={{ text: "Get Help", icon: EIconKind.Discord, action: () => window.open(TELEGRAM_LINK, "_blank") }}
      button2={{
        text: "Install MetaMask",
        icon: EIconKind.ArrowRightUp,
        action: () => window.open(METAMASK_LINK, "_blank"),
      }}
    />
  );
}

export function ErrorUnblockMsqPage() {
  const navigate = useNavigate();
  const msq = useMsqClient();

  createEffect(() => {
    if (msq()) {
      navigate(ROOT.path, { replace: true });
    }
  });

  return (
    <ErrorPage
      header="MSQ Snap is blocked by MetaMask"
<<<<<<< HEAD
      text="Seems like MSQ Snap is in the Snaps block list. Don't worry, this must me some kind of misunderstanding. We're going to fix this really soon."
      button={{ text: "Get Help", icon: EIconKind.Discord, action: () => window.open(DISCORD_LINK, "_blank") }}
=======
      text="Seems like MSQ Snap is in the Snap block list. Don't worry, this must me some kind of misunderstanding. We're going to fix this really soon."
      button={{ text: "Get Help", icon: EIconKind.Discord, action: () => window.open(TELEGRAM_LINK, "_blank") }}
>>>>>>> d84adf88
    />
  );
}

export function ErrorEnableMsqPage() {
  const navigate = useNavigate();
  const msq = useMsqClient();

  createEffect(() => {
    if (msq()) {
      navigate(ROOT.path, { replace: true });
    }
  });

  return (
    <ErrorPage
      header="Your MSQ Snap is disabled"
      text="Seems like you've disabled your MSQ Snap in your MetaMask settings. Enable it and refresh the page."
      button={{ text: "Get Help", icon: EIconKind.Discord, action: () => window.open(TELEGRAM_LINK, "_blank") }}
    />
  );
}

export function Error404Page() {
  const navigate = useNavigate();

  return (
    <ErrorPage
      header="404"
      headerLine2="Page Not Found"
      text="Seems like there is no page you're looking for. Try other ones or go back!"
      button={{ text: "To My Wallet", icon: EIconKind.Login, action: () => navigate(ROOT.path, { replace: true }) }}
    />
  );
}

export function ErrorPage(props: IErrorPageProps) {
  return (
    <ErrorPageWrapper>
      <ErrorPageContent>
        <ErrorPageText>
          <H2 class={Header}>{props.header}</H2>
          <Show when={props.headerLine2}>
            <H2 class={Header}>{props.headerLine2}</H2>
          </Show>
          <Text class={P} size={16} lineHeight={150}>
            {props.text}
          </Text>
        </ErrorPageText>
        <Show when={props.error}>
          <ErrorSpoiler defaultText={props.error!} />
        </Show>
        <ButtonsWrapper>
          <Show when={props.button2}>
            <Button
              label={props.button2!.text}
              classList={{ [Btn]: true }}
              kind={EButtonKind.Additional}
              text={props.button2!.text}
              icon={props.button2!.icon}
              onClick={props.button2!.action}
            />
          </Show>
          <Show when={props.button}>
            <Button
              label={props.button!.text}
              classList={{ [Btn]: true }}
              kind={EButtonKind.Primary}
              text={props.button!.text}
              icon={props.button!.icon}
              onClick={props.button!.action}
            />
          </Show>
        </ButtonsWrapper>
      </ErrorPageContent>

      <BoopFaceWrapper>
        <BoopFace width="184" height="172" viewBox="0 0 184 172" fill="none" xmlns="http://www.w3.org/2000/svg">
          <path
            d="M153.242 56.9118C169.705 66.4408 175.325 87.5113 165.796 103.974C156.267 120.437 135.196 126.058 118.734 116.529C102.271 107 96.6508 85.9292 106.18 69.4664C115.709 53.0037 136.78 47.3828 153.242 56.9118Z"
            fill="#53545B"
          />
          <mask
            id="mask0_312_726"
            style="mask-type:luminance"
            maskUnits="userSpaceOnUse"
            x="101"
            y="52"
            width="70"
            height="70"
          >
            <path
              d="M153.242 56.9123C169.705 66.4415 175.325 87.512 165.796 103.975C156.267 120.437 135.196 126.058 118.734 116.528C102.271 106.999 96.6507 85.9288 106.18 69.4663C115.709 53.0037 136.78 47.3831 153.242 56.9123Z"
              fill="white"
            />
          </mask>
          <g mask="url(#mask0_312_726)">
            <path
              d="M164.729 66.8948C177.804 74.463 182.268 91.1974 174.7 104.272C167.132 117.347 150.397 121.811 137.322 114.243C124.248 106.674 119.784 89.94 127.352 76.8653C134.92 63.7906 151.655 59.3266 164.729 66.8948Z"
              fill="#0A0B15"
            />
          </g>
          <path
            d="M65.9063 53.851C82.3688 63.38 87.9892 84.4504 78.4599 100.913C68.9306 117.376 47.8601 122.997 31.3977 113.468C14.9353 103.939 9.31486 82.8683 18.8442 66.4056C28.3735 49.9429 49.4439 44.322 65.9063 53.851Z"
            fill="#53545B"
          />
          <mask
            id="mask1_312_726"
            style="mask-type:luminance"
            maskUnits="userSpaceOnUse"
            x="14"
            y="49"
            width="70"
            height="70"
          >
            <path
              d="M65.9061 53.8519C82.3687 63.3811 87.9892 84.4515 78.46 100.914C68.9309 117.377 47.8604 122.997 31.3979 113.468C14.9354 103.939 9.31478 82.8683 18.844 66.4058C28.3732 49.9433 49.4436 44.3227 65.9061 53.8519Z"
              fill="white"
            />
          </mask>
          <g mask="url(#mask1_312_726)">
            <path
              d="M77.4285 63.8526C90.5032 71.4208 94.9671 88.1552 87.3989 101.23C79.8307 114.305 63.0963 118.769 50.0216 111.2C36.9468 103.632 32.4829 86.8979 40.0511 73.8231C47.6193 60.7484 64.3537 56.2844 77.4285 63.8526Z"
              fill="#0A0B15"
            />
          </g>
          <path
            d="M105.114 139.687C102.475 143.599 98.3342 132.899 89.6091 132.646C81.5207 132.644 75.4179 143.887 72.809 139.687C70.3186 135.677 83.3459 123.779 90.9331 124.035C98.5203 124.29 107.879 135.588 105.114 139.687Z"
            fill="#0A0B15"
          />
        </BoopFace>
      </BoopFaceWrapper>
    </ErrorPageWrapper>
  );
}

const ErrorPageWrapper = styled.section`
  width: 100%;
  display: flex;
  flex: 1;
  align-self: stretch;

  align-items: flex-end;
  justify-content: flex-start;

  padding: 80px 40px;

  @media (max-width: 1024px) {
    align-items: flex-start;
    padding: 20px;
  }
`;

const ErrorPageContent = styled.div`
  display: flex;
  width: 100%;
  max-width: 608px;
  flex-direction: column;
  align-items: flex-start;
  gap: 40px;
`;

const ErrorPageText = styled.div`
  display: flex;
  flex-direction: column;
  align-items: flex-start;
  gap: 20px;
  align-self: stretch;
`;

const Header = css`
  @media (max-width: 1024px) {
    font-size: 36px;
    font-weight: 700;
    color: ${COLOR_GRAY_190};
  }
`;

const P = css`
  @media (max-width: 1024px) {
    font-size: 16px;
    font-weight: 400;
    line-height: 150%;
    color: ${COLOR_GRAY_140};
  }
`;

const ButtonsWrapper = styled.div`
  display: flex;
  flex-flow: row nowrap;
  justify-content: space-between;
  align-items: center;
  gap: 20px;

  @media (max-width: 1024px) {
    flex-flow: column nowrap;
    align-items: stretch;
    justify-content: flex-start;
    align-self: stretch;
  }
`;

const Btn = css`
  min-width: 200px;
`;

const size = isMobile().any ? window.innerWidth : 554;

const BoopFaceWrapper = styled.div`
  position: fixed !important;
  width: ${size.toString()}px !important;
  height: ${size.toString()}px !important;
  bottom: -${Math.round(size * 0.2).toString()}px;
  right: -${Math.round(size / 2).toString()}px;

  border: none;
  background-color: ${COLOR_GRAY_105};
  border-radius: 100%;

  @media (max-width: 1024px) {
    right: unset;
    left: 0;
    bottom: -${Math.round(size * 0.6).toString()}px;
  }
`;

const BoopFace = styled.svg`
  position: absolute;
  left: 35px;
  top: 214px;

  @media (max-width: 1024px) {
    left: 33%;
    top: 5%;

    width: 130px;
    height: 104px;
  }
`;<|MERGE_RESOLUTION|>--- conflicted
+++ resolved
@@ -52,11 +52,7 @@
       button={{
         text: "Main Page",
         icon: EIconKind.ArrowRightUp,
-<<<<<<< HEAD
         action: () => navigate(ROOT.path),
-=======
-        action: () => navigate("/"),
->>>>>>> d84adf88
       }}
     />
   );
@@ -122,13 +118,8 @@
   return (
     <ErrorPage
       header="MSQ Snap is blocked by MetaMask"
-<<<<<<< HEAD
-      text="Seems like MSQ Snap is in the Snaps block list. Don't worry, this must me some kind of misunderstanding. We're going to fix this really soon."
+      text="Seems like MSQ Snap is in the Snap block list. Don't worry, this must me some kind of misunderstanding. We're going to fix this really soon."
       button={{ text: "Get Help", icon: EIconKind.Discord, action: () => window.open(DISCORD_LINK, "_blank") }}
-=======
-      text="Seems like MSQ Snap is in the Snap block list. Don't worry, this must me some kind of misunderstanding. We're going to fix this really soon."
-      button={{ text: "Get Help", icon: EIconKind.Discord, action: () => window.open(TELEGRAM_LINK, "_blank") }}
->>>>>>> d84adf88
     />
   );
 }
