--- conflicted
+++ resolved
@@ -7,11 +7,7 @@
     "url": "https://github.com/fort-major/msq.git"
   },
   "source": {
-<<<<<<< HEAD
-    "shasum": "CI+NHBOSef3Ck3kJRTp9Yj4Z0BK6bax1kMvEaWeyhwc=",
-=======
     "shasum": "+KJdgDUrocpPB1lluac9CYuOYAzi0K37d2uB2ZGLowk=",
->>>>>>> 2463e5e0
     "location": {
       "npm": {
         "filePath": "dist/bundle.js",
